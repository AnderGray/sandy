language: python

dist: xenial

git:
  depth: 3

addons:
  apt:
    packages:
      - gfortran
      - cmake
      - git

env:
  - NJOY=${TRAVIS_BUILD_DIR}/NJOY2016/build/njoy

python:
  - "3.6"

branches:
  except: gh-pages

before_install:
<<<<<<< HEAD
  - git clone https://github.com/njoy/NJOY2016.git && (cd NJOY2016 && mkdir build && cd build && cmake .. && make) # install NJOY
  - rm -rf NJOY2016/tests
  - pip install sphinx sphinx_rtd_theme codecov numpydoc
  - pip install -r requirements.txt
=======
  - pip install sphinx sphinx_rtd_theme numpydoc coveralls pytest-cov
>>>>>>> bb9ed027

install:
  - python setup.py install

script:
<<<<<<< HEAD
  - pytest
#  - (git clone https://gist.github.com/luca-fiorito-11/ad352e80b01f81fe12599c079f7cb9d7 && cd ad352e80b01f81fe12599c079f7cb9d7 && python  sandy_get_eigenvalues.py ../sandy/data/U5/u235.endf)
=======
  - pytest --cov=sandy/
  - (git clone https://gist.github.com/luca-fiorito-11/ad352e80b01f81fe12599c079f7cb9d7 && cd ad352e80b01f81fe12599c079f7cb9d7 && python  sandy_get_eigenvalues.py ../sandy/data/U5/u235.endf)
>>>>>>> bb9ed027

after_success:
  - coveralls

# Set up sphinx configuration file and produce SANDY documentation in html.
before_deploy:
  - bash make_docs.sh html

# Deploy SANDY docs to gihub pages
deploy:
  provider: pages
  skip-cleanup: true
  github-token: $GITHUB_TOKEN
  local-dir: "api_docs/build/html"
  keep-history: false
  overwrite: true
  on:
    branch: master<|MERGE_RESOLUTION|>--- conflicted
+++ resolved
@@ -22,26 +22,16 @@
   except: gh-pages
 
 before_install:
-<<<<<<< HEAD
   - git clone https://github.com/njoy/NJOY2016.git && (cd NJOY2016 && mkdir build && cd build && cmake .. && make) # install NJOY
   - rm -rf NJOY2016/tests
-  - pip install sphinx sphinx_rtd_theme codecov numpydoc
+  - pip install sphinx sphinx_rtd_theme codecov numpydoc coveralls pytest-cov
   - pip install -r requirements.txt
-=======
-  - pip install sphinx sphinx_rtd_theme numpydoc coveralls pytest-cov
->>>>>>> bb9ed027
 
 install:
   - python setup.py install
 
 script:
-<<<<<<< HEAD
-  - pytest
-#  - (git clone https://gist.github.com/luca-fiorito-11/ad352e80b01f81fe12599c079f7cb9d7 && cd ad352e80b01f81fe12599c079f7cb9d7 && python  sandy_get_eigenvalues.py ../sandy/data/U5/u235.endf)
-=======
   - pytest --cov=sandy/
-  - (git clone https://gist.github.com/luca-fiorito-11/ad352e80b01f81fe12599c079f7cb9d7 && cd ad352e80b01f81fe12599c079f7cb9d7 && python  sandy_get_eigenvalues.py ../sandy/data/U5/u235.endf)
->>>>>>> bb9ed027
 
 after_success:
   - coveralls
